"""
Created on Feb 23, 2012

@author: Mike Latham
@author: Guillaume Bouvignies
"""

from scipy import dot, diag
from scipy.linalg import expm
from numpy.linalg import matrix_power

from chemex.caching import lru_cache
from chemex.constants import xi_ratio
from .liouvillian import \
    compute_2hxcy_eq, \
    get_2hxcy, \
    compute_liouvillian


<<<<<<< HEAD
RATIO = gamma_ratio['C']
=======
RATIO = xi_ratio['C']
>>>>>>> 0d5ae0cc

# Constants
# Calculate the pulses
# Assuming all 180 degree pulses are perfect in the mq_ch3_8 basis set
P180_HX = diag([+1.0, +1.0, -1.0, -1.0, +1.0, +1.0, -1.0, -1.0], 0)
P180_HY = diag([-1.0, -1.0, +1.0, +1.0, -1.0, -1.0, +1.0, +1.0], 0)
P180_CX = diag([+1.0, -1.0, +1.0, -1.0, +1.0, -1.0, +1.0, -1.0], 0)
P180_CY = diag([-1.0, +1.0, -1.0, +1.0, -1.0, +1.0, -1.0, +1.0], 0)


@lru_cache()
def make_calc_observable(time_t2=0.0, ppm_to_rads_h=1.0, ppm_to_rads_c=1.0, smallflg='Y', _id=None):
    """
    Factory to make "calc_observable" function to calculate the intensity in presence
    of exchange after a CEST block.

    Parameters
    ----------
    pw : float
        Pulse width for a 90 degree pulse.
    time_T2 : float
        Time of the CPMG block.
    ncyc : integer
        Number of cycles, t-180-2t-180-t.
    id : tuple
        Some type of identification for caching optimization

    Returns
    -------
    out : function
        Calculate intensity after the CEST block

    """

    if smallflg == 'N':

        make_propagators = lru_cache(1)(compute_liouvillian)

        @lru_cache(100)
        def _calc_observable(pb=0.0, kex=0.0, dwh=0.0, dwc=0.0, r_2hxycxy=5.0, dr_2hxycxy=0.0, ncyc=0):
            """
            Calculate the intensity in presence of exchange during a cpmg-type pulse
            train. Based on the sequence "hmqc_CH3_exchange_bigprotein_600_lek_v2.c".
            Parameter names from the sequence are:

            chemex      procpar
            ------      -------
            time_T2     time_T2
            ncyc        ncyc_cp

            Parameters
            ----------
            i0 : float
                Initial intensity
            pb : float
                Fractional population of state b
            kex : float
                Exchange rate between state a and b in /s
            dwh : float
                Proton chemical shift difference between states A and B in ppm
            dwc : float
                Carbon chemical shift difference between states A and B in ppm
            r_2hxycxy : float
                Multiple quantum relaxation rate in /s
            dr_2hxycxy : float
                Multiple quantum relaxation rate difference between a and b in /s
            smallflg: string ['y', 'n']
               Flag to include small_protein_flg block in fitting

            Returns
            -------
            out : float
                Intensity after the CPMG block

            """

            dwh *= ppm_to_rads_h
            dwc *= ppm_to_rads_c

            l_free = make_propagators(
                pb=pb, kex=kex, dwh=dwh, dwc=dwc, r_2hxycxy=r_2hxycxy, dr_2hxycxy=dr_2hxycxy,
            )

            mag_eq = compute_2hxcy_eq(pb)

            if ncyc == 0:
                mag = mag_eq

            else:

                t_cp = time_t2 / (4.0 * ncyc)
                p_free = expm(l_free * t_cp)
                p_cpy = matrix_power(p_free.dot(P180_CY).dot(p_free), ncyc)

                mag = reduce(dot, [p_cpy, P180_HX, p_cpy, mag_eq])

            magz_a, _ = get_2hxcy(mag)

            return magz_a

    else:

        @lru_cache(1)
        def make_propagators(pb=0.0, kex=0.0, dwh=0.0, dwc=0.0, r_2hxycxy=5.0, dr_2hxycxy=0.0):

            l_free = compute_liouvillian(
                pb=pb, kex=kex, dwh=dwh, dwc=dwc, r_2hxycxy=r_2hxycxy, dr_2hxycxy=dr_2hxycxy,
            )

            p_zeta = expm(l_free * 1.0 / (8.0 * 125.3))

            return l_free, p_zeta

        @lru_cache(100)
        def _calc_observable(pb=0.0, kex=0.0, dwh=0.0, dwc=0.0, r_2hxycxy=5.0, dr_2hxycxy=0.0, ncyc=0):
            """
            Calculate the intensity in presence of exchange during a cpmg-type pulse
            train. Based on the sequence "hmqc_CH3_exchange_bigprotein_600_lek_v2.c".
            Parameter names from the sequence are:

            chemex      procpar
            ------      -------
            time_T2     time_T2
            ncyc        ncyc_cp

            Parameters
            ----------
            i0 : float
                Initial intensity
            pb : float
                Fractional population of state b
            kex : float
                Exchange rate between state a and b in /s
            dwh : float
                Proton chemical shift difference between states A and B in ppm
            dwc : float
                Carbon chemical shift difference between states A and B in ppm
            r_2hxycxy : float
                Multiple quantum relaxation rate in /s
            dr_2hxycxy : float
                Multiple quantum relaxation rate difference between a and b in /s
            smallflg: string ['y', 'n']
               Flag to include small_protein_flg block in fitting

            Returns
            -------
            out : float
                Intensity after the CPMG block

            """

            dwh *= ppm_to_rads_h
            dwc *= ppm_to_rads_c

            l_free, p_zeta = make_propagators(
                pb=pb, kex=kex, dwh=dwh, dwc=dwc, r_2hxycxy=r_2hxycxy, dr_2hxycxy=dr_2hxycxy,
            )

            mag_eq = compute_2hxcy_eq(pb)

            if ncyc == 0:

                mag = reduce(dot, [p_zeta, P180_HX, P180_CX, p_zeta, mag_eq])

            else:

                t_cp = time_t2 / (4.0 * ncyc)
                p_free = expm(l_free * t_cp)
                p_cpy = matrix_power(p_free.dot(P180_CY).dot(p_free), ncyc)

                mag = reduce(dot, [p_zeta, P180_HX, P180_CX, p_zeta, p_cpy, P180_HX, p_cpy, mag_eq])

            magz_a, _ = get_2hxcy(mag)

            return -magz_a

    def calc_observable(i0=0.0, **kwargs):
        """
        Calculate the intensity in presence of exchange after a CEST block.

        Parameters
        ----------
        i0 : float
            Initial intensity.

        Returns
        -------
        out : float
            Intensity after the CEST block

        """

        return i0 * _calc_observable(**kwargs)

    return calc_observable<|MERGE_RESOLUTION|>--- conflicted
+++ resolved
@@ -1,9 +1,9 @@
-"""
+'''
 Created on Feb 23, 2012
 
 @author: Mike Latham
 @author: Guillaume Bouvignies
-"""
+'''
 
 from scipy import dot, diag
 from scipy.linalg import expm
@@ -17,11 +17,7 @@
     compute_liouvillian
 
 
-<<<<<<< HEAD
-RATIO = gamma_ratio['C']
-=======
 RATIO = xi_ratio['C']
->>>>>>> 0d5ae0cc
 
 # Constants
 # Calculate the pulses
@@ -198,6 +194,7 @@
 
             return -magz_a
 
+
     def calc_observable(i0=0.0, **kwargs):
         """
         Calculate the intensity in presence of exchange after a CEST block.
