"""
Created on Aug 5, 2011

@author: guillaume
"""

from inspect import getargspec
from math import pi

from chemex.tools import parse_assignment
from chemex.experiments.base_data_point import BaseDataPoint
from chemex.constants import xi_ratio
from chemex.experiments.misc import calc_multiplet
from .back_calculation import make_calc_observable
from ..plotting import plot_data




# Constants
RATIO_N = xi_ratio['N']
TWO_PI = 2.0 * pi

# first dictionary version
PAR_DICT = {
    'par_conv': ((str, ('resonance_id',)),
                 (float, ('h_larmor_frq',
                          'temperature',
                          'carrier',
                          'time_t1',
                          'b1_frq',
                          'b1_offset',
                          'b1_inh',)),
                 (int, ('b1_inh_res',))),
    'exp': ('resonance_id', 'h_larmor_frq', 'temperature', 'carrier',
            'time_t1', 'b1_frq', 'b1_offset', 'b1_inh', 'b1_inh_res'),
    'fit': ('pb', 'kex', 'dw', 'i0', 'r_nxy', 'dr_nxy', 'r_nz'),
    'fix': ('cs',),
}

J_COUPLINGS = (7.7, 10.7, 14.4)


class DataPoint(BaseDataPoint):
    """Intensity measured during a cpmg pulse train of frequency frq"""

    def __init__(self, val, err, par):
        BaseDataPoint.__init__(self, val, err, par, PAR_DICT['par_conv'], plot_data)

        self.par['ppm_to_rads'] = TWO_PI * self.par['h_larmor_frq'] * RATIO_N
        self.par['multiplet'] = calc_multiplet(J_COUPLINGS)

        self.kwargs_default = dict()

        temperature = self.par['temperature']
        resonance_id = self.par['resonance_id']
        h_larmor_frq = self.par['h_larmor_frq']
        experiment_name = self.par['experiment_name']

        assignment = parse_assignment(resonance_id)
        index, residue_type, nucleus_type = assignment[0]
        nucleus_name = residue_type + str(index) + nucleus_type

        self.par['_id'] = tuple((temperature, nucleus_name, h_larmor_frq))

        args = (self.par[arg] for arg in getargspec(make_calc_observable.__wrapped__).args)
        self.calc_observable = make_calc_observable(*args)

        self.short_long_par_names = (
            ('pb', ('pb', temperature)),
            ('kex', ('kex', temperature)),
            ('dw', ('dw', nucleus_name)),
            ('cs', ('cs', nucleus_name, temperature)),
            ('i0', ('i0', resonance_id, experiment_name)),
            ('r_nxy', ('r_nxy', nucleus_name, h_larmor_frq, temperature)),
            ('dr_nxy', ('dr_nxy', nucleus_name, h_larmor_frq, temperature)),
            ('r_nz', ('r_nz', nucleus_name, h_larmor_frq, temperature)),
        )

        self.fitting_parameter_names.update(
            long_name
            for short_name, long_name in self.short_long_par_names
            if short_name in PAR_DICT['fit']
        )

<<<<<<< HEAD
=======
        self.fixed_parameter_names.update(
            long_name
            for short_name, long_name in self.short_long_par_names
            if short_name in PAR_DICT['fix']
        )

>>>>>>> 0d5ae0cc
    def __repr__(self):
        """Print the data point"""

        output = list()
        output.append('{resonance_id:10s}'.format(**self.par))
        output.append('{h_larmor_frq:6.1f}'.format(**self.par))
        output.append('{time_t1:6.1e}'.format(**self.par))
        output.append('{b1_offset:9.3e}'.format(**self.par))
        output.append('{b1_frq:6.1e}'.format(**self.par))
        output.append('{temperature:4.1f}'.format(**self.par))
        output.append('{:8.5f}'.format(self.val))
        output.append('{:8.5f}'.format(self.err))

        if self.cal:
            output.append('{:8.5f}'.format(self.cal))

        return ' '.join(output)

    def update_b1_offset(self, b1_offset):
        """Update b1_offset value"""

        self.par['b1_offset'] = b1_offset
        args = (self.par[arg] for arg in getargspec(make_calc_observable.__wrapped__).args)
        self.calc_observable = make_calc_observable(*args)
<|MERGE_RESOLUTION|>--- conflicted
+++ resolved
@@ -83,15 +83,12 @@
             if short_name in PAR_DICT['fit']
         )
 
-<<<<<<< HEAD
-=======
         self.fixed_parameter_names.update(
             long_name
             for short_name, long_name in self.short_long_par_names
             if short_name in PAR_DICT['fix']
         )
 
->>>>>>> 0d5ae0cc
     def __repr__(self):
         """Print the data point"""
 
