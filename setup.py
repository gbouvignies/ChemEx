--- conflicted
+++ resolved
@@ -3,10 +3,7 @@
 
 """setup.py: setuptools control."""
 from ez_setup import use_setuptools
-<<<<<<< HEAD
-=======
 use_setuptools()
->>>>>>> 845295ed
 
 use_setuptools()
 
