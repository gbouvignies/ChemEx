--- conflicted
+++ resolved
@@ -6,15 +6,6 @@
 """
 
 import os
-<<<<<<< HEAD
-from shutil import copyfile
-
-import random
-
-
-try:
-    from chemex import fitting, writing, parsing, reading, plotting, chi2, tools
-=======
 import random
 
 from shutil import copyfile
@@ -22,9 +13,8 @@
 
 try:
     from chemex import fitting, plotting, writing, parsing, reading, tools
->>>>>>> aee8df64
     from chemex.experiments.reading import read_cfg_file as read_cfg_file_data
-except KeyboardInterrupt:
+except (KeyboardInterrupt):
     exit("\n -- ChemEx killed before it could begin\n")
 
 
@@ -60,22 +50,19 @@
     tools.make_dir(output_dir)
 
     # Copy the method to the output directory, as a backup
+    method_file = None
     if args.method:
         copyfile(args.method, output_dir + "/fitting-method.cfg")
 
     # Create the lists of both fitting and fixed parameters
     par, par_indexes, par_fixed = reading.create_par_list_to_fit(args.parameters, data)
 
-<<<<<<< HEAD
-    chi2.calc_chi2(par, par_indexes, par_fixed, data)
-=======
     # Fit the data to the model
     par, par_err, par_indexes, par_fixed, reduced_chi2 = \
         fitting.run_fit(args.method, par, par_indexes, par_fixed, data)
 
->>>>>>> aee8df64
 
-    for _ in range(25):
+    for _ in range(1000):
 
         output_dir_ = os.path.join(output_dir, '{:03d}'.format(_))
 
@@ -96,18 +83,6 @@
 
         if not args.noplot:
 
-<<<<<<< HEAD
-            print("")
-            print(" - Plotting data:")
-
-            output_dir_plot = os.path.join(output_dir, 'plots')
-            tools.make_dir(output_dir_plot)
-
-            try:
-                plotting.plot_data(data_mc, par_mc, par_indexes_mc, par_fixed_mc, output_dir=output_dir_plot)
-            except KeyboardInterrupt:
-                print(" - Plotting cancelled")
-=======
             output_dir_plot = os.path.join(output_dir_, 'plots')
             tools.make_dir(output_dir_plot)
 
@@ -116,7 +91,6 @@
                 plotting.plot_data(data_mc, par_mc, par_indexes_mc, par_fixed_mc, output_dir=output_dir_plot)
             except (KeyboardInterrupt):
                 print('\n -- plotting cancelled')
->>>>>>> aee8df64
 
 
 if __name__ == '__main__':
